--- conflicted
+++ resolved
@@ -1021,15 +1021,11 @@
   c[<t1> <: <t3>] = c[<t2> <: <t3>] ⚬ c[<t1> <: <t2>]
   ```
 
-<<<<<<< HEAD
   However, it implies
   ```
-  c[<t1> <: <t3>] ⊒ c[<t2> <: <t3>] ⚬ c[<t1> <: <t2>]
-  ```
-  where ⊒ is the smallest homomorphic, reflexive relation `R` that satisfies `∀ v. R(opt v, null)`.
-=======
-  However, it implies that `R(v3,v3')`, where `R` is the smallest homomorphic, reflexive, symmetric relation `R` that satisfies `∀ v. R(opt v, null)`.
->>>>>>> 9fbffdcc
+  c[<t1> <: <t3>] ~ (c[<t2> <: <t3>] ⚬ c[<t1> <: <t2>])
+  ```
+  where ~ is the smallest homomorphic, reflexive, symmetric relation that satisfies `∀ v. opt v ~ null`.
 
 The goal of “subtyping completeness” has not been cast into a formal formulation yet.
 
